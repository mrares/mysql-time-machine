package com.booking.replication.applier;

import com.booking.replication.Configuration;
import com.booking.replication.augmenter.AugmentedRow;
import com.booking.replication.augmenter.AugmentedRowsEvent;
import com.booking.replication.augmenter.AugmentedSchemaChangeEvent;
import com.booking.replication.util.MutableLong;
import com.booking.replication.pipeline.PipelineOrchestrator;

import com.google.code.or.binlog.impl.event.FormatDescriptionEvent;
import com.google.code.or.binlog.impl.event.QueryEvent;
import com.google.code.or.binlog.impl.event.RotateEvent;
import com.google.code.or.binlog.impl.event.XidEvent;

import java.util.*;
import java.io.IOException;

import kafka.producer.KeyedMessage;
import kafka.javaapi.producer.Producer;
import kafka.producer.ProducerConfig;

/**
 * Created by raynald on 08/06/16.
 */

public class KafkaApplier implements Applier {
    private final com.booking.replication.Configuration replicatorConfiguration;
    private static long totalEventsCounter = 0;
    private static long totalRowsCounter = 0;
    private Properties props;
    private ProducerConfig config;
    private Producer<String, String> producer;
    private KeyedMessage<String, String> message;
    private static final HashMap<String, MutableLong> stats = new HashMap<>();

    public KafkaApplier(Configuration configuration) {
        replicatorConfiguration = configuration;

        // TODO: move to somewhere else
        long numOfEvents = 10000;
        String brokers = "kafka-202:9092";

        props = new Properties();
        props.put("metadata.broker.list", brokers);
        props.put("serializer.class", "kafka.serializer.StringEncoder");
        props.put("producer.type", "async");
    }

    @Override
<<<<<<< HEAD
    public void applyAugmentedRowsEvent(AugmentedRowsEvent augmentedSingleRowEvent, PipelineOrchestrator caller) {

=======
    public void applyAugmentedRowsEvent(AugmentedRowsEvent augmentedSingleRowEvent, PipelineOrchestrator caller) throws IOException {
        totalEventsCounter ++;
        // TODO: limit the number of events

        config = new ProducerConfig(props);
        producer = new Producer<String, String>(config);
        for(AugmentedRow row : augmentedSingleRowEvent.getSingleRowEvents()) {
            String tableName = row.getTableName();
            if (tableName != null) {
                totalRowsCounter ++;
                if (stats.containsKey(tableName)) {
                    stats.get(tableName).increment();
                } else {
                    stats.put(tableName, new MutableLong());
                }
            }
            String topic = row.getTableName();
            message = new KeyedMessage<>(topic, row.toJSON());
            producer.send(message);
//            System.out.println("One line has been sent to Kafka broker...");
        }
        producer.close();
>>>>>>> b6048e4e
    }

    @Override
    public void applyCommitQueryEvent(QueryEvent event) {

    }

    @Override
    public void applyXIDEvent(XidEvent event) {

    }

    @Override
    public void applyRotateEvent(RotateEvent event) {

    }

    @Override
    public void applyAugmentedSchemaChangeEvent(AugmentedSchemaChangeEvent augmentedSchemaChangeEvent, PipelineOrchestrator caller) {

    }

    @Override
    public void forceFlush() {

    }

    @Override
    public void resubmitIfThereAreFailedTasks() {

    }

    @Override
    public void applyFormatDescriptionEvent(FormatDescriptionEvent event) {

    }

    @Override
    public void waitUntilAllRowsAreCommitted() {

    }
}<|MERGE_RESOLUTION|>--- conflicted
+++ resolved
@@ -1,12 +1,14 @@
 package com.booking.replication.applier;
 
 import com.booking.replication.Configuration;
+import com.booking.replication.Metrics;
 import com.booking.replication.augmenter.AugmentedRow;
 import com.booking.replication.augmenter.AugmentedRowsEvent;
 import com.booking.replication.augmenter.AugmentedSchemaChangeEvent;
 import com.booking.replication.util.MutableLong;
 import com.booking.replication.pipeline.PipelineOrchestrator;
 
+import com.codahale.metrics.Counter;
 import com.google.code.or.binlog.impl.event.FormatDescriptionEvent;
 import com.google.code.or.binlog.impl.event.QueryEvent;
 import com.google.code.or.binlog.impl.event.RotateEvent;
@@ -19,53 +21,46 @@
 import kafka.javaapi.producer.Producer;
 import kafka.producer.ProducerConfig;
 
+import static com.codahale.metrics.MetricRegistry.name;
+
 /**
  * Created by raynald on 08/06/16.
  */
 
 public class KafkaApplier implements Applier {
-    private final com.booking.replication.Configuration replicatorConfiguration;
-    private static long totalEventsCounter = 0;
-    private static long totalRowsCounter = 0;
-    private Properties props;
+    //    private static long totalEventsCounter = 0;
+//    private static long totalRowsCounter = 0;
     private ProducerConfig config;
-    private Producer<String, String> producer;
     private KeyedMessage<String, String> message;
-    private static final HashMap<String, MutableLong> stats = new HashMap<>();
+
+    private final Producer<String, String> producer;
+//    private static final HashMap<String, MutableLong> stats = new HashMap<>();
+
+    private static final Counter messages = Metrics.registry.counter(name("Kafka", "messages"));
 
     public KafkaApplier(Configuration configuration) {
-        replicatorConfiguration = configuration;
-
         // TODO: move to somewhere else
         long numOfEvents = 10000;
         String brokers = "kafka-202:9092";
 
-        props = new Properties();
+        Properties props = new Properties();
         props.put("metadata.broker.list", brokers);
         props.put("serializer.class", "kafka.serializer.StringEncoder");
         props.put("producer.type", "async");
+
+        producer = new Producer<>(new ProducerConfig(props));
     }
 
     @Override
-<<<<<<< HEAD
     public void applyAugmentedRowsEvent(AugmentedRowsEvent augmentedSingleRowEvent, PipelineOrchestrator caller) {
-
-=======
-    public void applyAugmentedRowsEvent(AugmentedRowsEvent augmentedSingleRowEvent, PipelineOrchestrator caller) throws IOException {
-        totalEventsCounter ++;
+//        totalEventsCounter ++;
         // TODO: limit the number of events
 
-        config = new ProducerConfig(props);
-        producer = new Producer<String, String>(config);
         for(AugmentedRow row : augmentedSingleRowEvent.getSingleRowEvents()) {
             String tableName = row.getTableName();
             if (tableName != null) {
-                totalRowsCounter ++;
-                if (stats.containsKey(tableName)) {
-                    stats.get(tableName).increment();
-                } else {
-                    stats.put(tableName, new MutableLong());
-                }
+//                totalRowsCounter++;
+                messages.inc();
             }
             String topic = row.getTableName();
             message = new KeyedMessage<>(topic, row.toJSON());
@@ -73,7 +68,6 @@
 //            System.out.println("One line has been sent to Kafka broker...");
         }
         producer.close();
->>>>>>> b6048e4e
     }
 
     @Override
